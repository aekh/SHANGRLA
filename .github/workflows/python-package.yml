--- conflicted
+++ resolved
@@ -3,13 +3,7 @@
 
 name: Python package
 
-<<<<<<< HEAD
 on: [push]
-=======
-on:
-  push:
-  pull_request:
->>>>>>> d39d7e9c
 
 jobs:
   build:
@@ -40,9 +34,4 @@
       continue-on-error: true
     - name: Test with pytest
       run: |
-<<<<<<< HEAD
         coverage run -m pytest ./Code/tests/tests.py
-=======
-        cd Code
-        python -m pytest ./tests/tests.py
->>>>>>> d39d7e9c
