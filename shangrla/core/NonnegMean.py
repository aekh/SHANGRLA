--- conflicted
+++ resolved
@@ -295,12 +295,8 @@
             eta: float in (t, u) (default u*(1-eps))
                 initial alternative hypothethesized value for the population mean
             c: positive float
-<<<<<<< HEAD
-                scale factor in constraints to keep the estimator of the mean from getting too close to t or u before 
+                scale factor in constraints to keep the estimator of the mean from getting too close to t or u before
                 the empirical mean is stable
-=======
-                scale factor for allowing the estimated mean to approach t from above and u from below
->>>>>>> 29e88657
             d: positive float
                 relative weight of eta compared to an observation, in updating the alternative for each term
             f: positive float
@@ -314,16 +310,11 @@
         N = self.N
         t = self.t
         eta = getattr(self, "eta", u * (1 - np.finfo(float).eps))
-<<<<<<< HEAD
         c = getattr(self, "c", (eta-t)/2-np.finfo(float).eps)
         if u-c < t+c: # constraints could be inconsistent
             new_c = (u-c)/2
             warnings.warn(f'{c=} is too large: resetting to {new_c}')
             c = new_c
-=======
-        # c = getattr(self, "c", 1 / 2)
-        c = getattr(self, "c", (eta - t) / 2)  # better default
->>>>>>> 29e88657
         d = getattr(self, "d", 100)
         f = getattr(self, "f", 0)
         minsd = getattr(self, "minsd", 10**-6)
@@ -334,26 +325,11 @@
         sdj = np.insert(np.maximum(sdj, minsd), 0, 1)[0:-1]
         sdj[1] = 1
         weighted = ((d * eta + S) / (d + j - 1) + u * f / sdj) / (1 + f / sdj)
-<<<<<<< HEAD
         tol = c / np.sqrt(d + j - 1)
         return np.minimum(
             u * (1 - np.finfo(float).eps) - tol,
             np.maximum(weighted, m * (1 + np.finfo(float).eps) + tol)
         )
-=======
-
-        # defensive programming: ensure that lower and upper bound are in (m, u), disallowing u to not bet the farm
-        lower_bound = np.clip(m + c / np.sqrt(d + j - 1), m + np.finfo(float).eps, u - np.finfo(float).eps)
-        upper_bound = np.clip(u * (1 - c / np.sqrt(d + j - 1)), m + np.finfo(float).eps, u - np.finfo(float).eps)
-
-        # ensure upper_bound >= lower_bound. If they cross, set them to the midpoint
-        squeeze = (upper_bound+lower_bound)/2
-        upper_bound = np.maximum(upper_bound, squeeze)
-        lower_bound = np.minimum(lower_bound, squeeze)
-
-        # cap too aggressive estimates with lower and upper bounds
-        return np.clip(weighted, lower_bound, upper_bound)
->>>>>>> 29e88657
 
     def optimal_comparison(self, x: np.array, **kwargs) -> np.array:
         """
@@ -383,13 +359,8 @@
             estimated alternative mean to use in alpha
         """
         # set the parameters
-<<<<<<< HEAD
         # TO DO: double check where error_rate_2 is set
         p2 = getattr(self, "error_rate_2", 1e-5)  # rate of 2-vote overstatement errors
-=======
-        # TO DO: double check where rate_error_2 is set
-        p2 = getattr(self, "error_rate_2", 1e-4)  # rate of 2-vote overstatement errors
->>>>>>> 29e88657
         return (1 - self.u * (1 - p2)) / (2 - 2 * self.u) + self.u * (1 - p2) - 1 / 2
 
     def fixed_bet(self, x: np.array, lam = None, **kwargs) -> np.array:
