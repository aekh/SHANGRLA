--- conflicted
+++ resolved
@@ -14,12 +14,7 @@
 import xml.dom.minidom
 
 from zipfile import ZipFile, Path
-<<<<<<< HEAD
-from Audit import Audit, Assertion, Assorter, Contest, CVR, Stratum
-
-=======
 from .Audit import Audit, Assertion, Assorter, Contest, CVR, Stratum
->>>>>>> 2c32527c
 
 class Hart:
 
